os: linux
language: python
sudo: false

matrix:
  include:
    - python: 2.7
<<<<<<< HEAD
      env: REQUIREMENTS="numpy==1.8.0 pandas==0.19.0rc1"  INSTALLER="pip"
    - python: 3.4
      env: REQUIREMENTS="numpy pandas==0.18.1" INSTALLER="pip"
    - python: 3.5
      env: REQUIREMENTS="flake8"  RUN_FLAKE8=true  INSTALLER="pip"
=======
      env: REQUIREMENTS="numpy==1.8.0 pandas==0.19.0rc1" RUN_COVERAGE=true  INSTALLER="pip"
    - python: 3.4
      env: REQUIREMENTS="numpy pandas==0.18.1" RUN_COVERAGE=true INSTALLER="pip"
    - python: 3.5
      env: REQUIREMENTS="flake8"  RUN_FLAKE8=true RUN_COVERAGE=true  INSTALLER="pip"
>>>>>>> 5ec5ac4f
    - python: 3.6
      env: REQUIREMENTS="numpy pandas tqdm"  RUN_COVERAGE=true  INSTALLER="conda"
    - language: generic
      os: osx
      python: 3.6
<<<<<<< HEAD
      env: PYTHON_VERSION="3.6" REQUIREMENTS="numpy pandas tqdm" INSTALLER="conda"
=======
      env: PYTHON_VERSION="3.6" REQUIREMENTS="numpy pandas tqdm" RUN_COVERAGE=true INSTALLER="conda"
>>>>>>> 5ec5ac4f

install:
  - |
      if [[ "$INSTALLER" == "conda" ]]; then
         if [[ "$TRAVIS_OS_NAME" == "osx" ]]; then
            curl -s -o miniconda.sh https://repo.continuum.io/miniconda/Miniconda3-latest-MacOSX-x86_64.sh
         else
            curl -s -o miniconda.sh https://repo.continuum.io/miniconda/Miniconda3-latest-Linux-x86_64.sh
         fi
         bash miniconda.sh -b -p $HOME/miniconda && rm miniconda.sh
         export PATH="$HOME/miniconda/bin:$PATH"
         hash -r
         conda update conda -y
         conda create -y -n neurtu-env ${REQUIREMENTS} nomkl pytest-cov pytest python=${PYTHON_VERSION}
         source activate neurtu-env
         pip install codecov pytest-cov
      else
         pip install ${REQUIREMENTS} pytest-cov codecov pytest
      fi
  - pip install -e .

script:
  - |
      if [[ "${RUN_FLAKE8}" == true ]]; then
         flake8 --exclude=neurtu/externals/ neurtu/
      fi
  - |
      if [[ "$INSTALLER" == "conda" ]]; then
         source activate neurtu-env
      fi
  - pytest -s --doctest-modules --cov=neurtu neurtu/

after_success:
  - |
    if [ ${RUN_COVERAGE} = true ]; then
        codecov
    fi

cache:
  - directories:
    - $HOME/.cache/pip<|MERGE_RESOLUTION|>--- conflicted
+++ resolved
@@ -5,29 +5,18 @@
 matrix:
   include:
     - python: 2.7
-<<<<<<< HEAD
-      env: REQUIREMENTS="numpy==1.8.0 pandas==0.19.0rc1"  INSTALLER="pip"
-    - python: 3.4
-      env: REQUIREMENTS="numpy pandas==0.18.1" INSTALLER="pip"
-    - python: 3.5
-      env: REQUIREMENTS="flake8"  RUN_FLAKE8=true  INSTALLER="pip"
-=======
       env: REQUIREMENTS="numpy==1.8.0 pandas==0.19.0rc1" RUN_COVERAGE=true  INSTALLER="pip"
     - python: 3.4
       env: REQUIREMENTS="numpy pandas==0.18.1" RUN_COVERAGE=true INSTALLER="pip"
     - python: 3.5
       env: REQUIREMENTS="flake8"  RUN_FLAKE8=true RUN_COVERAGE=true  INSTALLER="pip"
->>>>>>> 5ec5ac4f
     - python: 3.6
       env: REQUIREMENTS="numpy pandas tqdm"  RUN_COVERAGE=true  INSTALLER="conda"
     - language: generic
       os: osx
       python: 3.6
-<<<<<<< HEAD
       env: PYTHON_VERSION="3.6" REQUIREMENTS="numpy pandas tqdm" INSTALLER="conda"
-=======
       env: PYTHON_VERSION="3.6" REQUIREMENTS="numpy pandas tqdm" RUN_COVERAGE=true INSTALLER="conda"
->>>>>>> 5ec5ac4f
 
 install:
   - |
